--- conflicted
+++ resolved
@@ -13,32 +13,19 @@
 repository = "https://github.com/leontoeides/google_maps"
 
 [dependencies]
-<<<<<<< HEAD
-chrono = { version = "0.4.11", features = ["serde"] }
-chrono-tz = { version = "0.5.1", features = ["serde"] }
-log = "0.4.8"
-percent-encoding = "2.1.0"
-rand = "0.7.3"
-futures = "0.3.5"
-reqwest = { version = "0.10.4", features= ["blocking", "gzip"] }
-rust_decimal = {version = "1.5.0", features = ["serde-float"] }
-rust_decimal_macros = "1.5.0"
-serde = { version = "1.0.110", features = ["derive"] }
-serde_json = "1.0.53"
-stream_throttle = "0.3.1"
-tokio = { version = "0.2", features = ["time"] }
-=======
 chrono = { version = "^0.4.0", features = ["serde"] }
 chrono-tz = { version = "^0.5.0", features = ["serde"] }
 log = "^0.4.0"
 percent-encoding = "^2.1.0"
 rand = "^0.8.0"
-reqwest = { version = "^0.11.0", features = ["blocking"] }
+futures = "0.3.5"
+reqwest = { version = "^0.11.0", features = ["blocking", "gzip"] }
 rust_decimal = {version = "^1.9.0", features = ["serde-float"] }
 rust_decimal_macros = "^1.9.0"
 serde = { version = "^1.0.0", features = ["derive"] }
 serde_json = "^1.0.0"
->>>>>>> c788706d
+stream_throttle = "0.3.1"
+tokio = { version = "0.2", features = ["time"] }
 
 [badges]
 travis-ci = { repository = "leontoeides/google_maps", branch = "master" }
